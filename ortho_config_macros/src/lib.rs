//! Procedural macros for `ortho_config`.
//!
//! The current implementation of the [`OrthoConfig`] derive provides a basic
//! `load` method that layers configuration from a `config.toml` file,
//! environment variables, and now command-line arguments via `clap`. CLI flag
//! names are automatically generated from `snake_case` field names using the
//! `kebab-case` convention.

use proc_macro::TokenStream;
use quote::{format_ident, quote};
use syn::{Data, DeriveInput, Fields, GenericArgument, PathArguments, Type, parse_macro_input};

fn option_inner(ty: &Type) -> Option<&Type> {
    if let Type::Path(p) = ty {
        if let Some(seg) = p.path.segments.last() {
            if seg.ident == "Option" {
                if let PathArguments::AngleBracketed(args) = &seg.arguments {
                    if let Some(GenericArgument::Type(inner)) = args.args.first() {
                        return Some(inner);
                    }
                }
            }
        }
    }
    None
}

/// Derive macro for [`ortho_config::OrthoConfig`].
#[proc_macro_derive(OrthoConfig)]
pub fn derive_ortho_config(input: TokenStream) -> TokenStream {
    let input = parse_macro_input!(input as DeriveInput);
    let ident = input.ident;

    let fields = match input.data {
        Data::Struct(data) => match data.fields {
            Fields::Named(named) => named.named,
            _ => {
                return syn::Error::new_spanned(
                    data.struct_token,
                    "OrthoConfig requires named fields",
                )
                .to_compile_error()
                .into();
            }
        },
        _ => {
            return syn::Error::new_spanned(ident, "OrthoConfig can only be derived for structs")
                .to_compile_error()
                .into();
        }
    };

    let cli_ident = format_ident!("__{}Cli", ident);
    let cli_mod = format_ident!("__{}CliMod", ident);
    let cli_pub_ident = format_ident!("{}Cli", ident);

    let cli_fields = fields.iter().map(|f| {
        let name = f.ident.as_ref().expect("named field");
        let ty = &f.ty;
        let inner = option_inner(ty);
        let cli_ty = if let Some(inner) = inner {
            quote! { Option<#inner> }
        } else {
            quote! { Option<#ty> }
        };
        quote! {
            #[arg(long, required = false)]
            #[serde(skip_serializing_if = "Option::is_none")]
            pub(super) #name: #cli_ty
        }
    });

    let expanded = quote! {
        mod #cli_mod {
            use std::option::Option as Option;
            #[derive(clap::Parser, serde::Serialize)]
            #[command(rename_all = "kebab-case")]
            pub struct #cli_ident {
                #( #cli_fields, )*
            }
        }

        pub use #cli_mod::#cli_ident as #cli_pub_ident;

        impl #ident {
            #[allow(dead_code)]
<<<<<<< HEAD
            pub fn load_from_iter<I, S>(
                args: I,
            ) -> Result<Self, ortho_config::OrthoError>
            where
                I: IntoIterator<Item = S>,
                S: Into<std::ffi::OsString> + Clone,
=======
            pub fn load_from_iter<I, S>(args: I) -> Result<Self, ortho_config::OrthoError>
            where
                I: IntoIterator<Item = S>,
                S: AsRef<std::ffi::OsStr>,
>>>>>>> ade991da
            {
                use clap::Parser as _;
                use figment::{Figment, providers::{Toml, Env, Serialized, Format}, Profile};
                use uncased::Uncased;

                let cli_args: Vec<std::ffi::OsString> = args
                    .into_iter()
                    .map(|a| a.as_ref().to_os_string())
                    .collect();

                let cli = #cli_mod::#cli_ident::try_parse_from(cli_args)
                    .map_err(ortho_config::OrthoError::CliParsing)?;

                let cfg_path = std::env::var("CONFIG_PATH")
                    .unwrap_or_else(|_| "config.toml".to_string());

                let mut fig = Figment::new();
                if std::path::Path::new(&cfg_path).is_file() {
                    fig = fig.merge(Toml::file(&cfg_path));
                }

                fig
                    .merge(Env::raw()
                        .map(|k| Uncased::new(k.as_str().to_ascii_uppercase()))
                        .split("__"))
                    .merge(Serialized::from(cli, Profile::Default))
                    .extract()
                    .map_err(ortho_config::OrthoError::Gathering)
            }
        }

        impl ortho_config::OrthoConfig for #ident {
            fn load() -> Result<Self, ortho_config::OrthoError> {
                Self::load_from_iter(::std::env::args_os())
            }
        }
    };

    TokenStream::from(expanded)
}<|MERGE_RESOLUTION|>--- conflicted
+++ resolved
@@ -84,19 +84,10 @@
 
         impl #ident {
             #[allow(dead_code)]
-<<<<<<< HEAD
-            pub fn load_from_iter<I, S>(
-                args: I,
-            ) -> Result<Self, ortho_config::OrthoError>
-            where
-                I: IntoIterator<Item = S>,
-                S: Into<std::ffi::OsString> + Clone,
-=======
             pub fn load_from_iter<I, S>(args: I) -> Result<Self, ortho_config::OrthoError>
             where
                 I: IntoIterator<Item = S>,
                 S: AsRef<std::ffi::OsStr>,
->>>>>>> ade991da
             {
                 use clap::Parser as _;
                 use figment::{Figment, providers::{Toml, Env, Serialized, Format}, Profile};
