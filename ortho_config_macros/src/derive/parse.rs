--- conflicted
+++ resolved
@@ -32,7 +32,6 @@
     }
 }
 
-<<<<<<< HEAD
 /// Iterate all `#[ortho_config(...)]` attributes once and apply a callback.
 fn parse_ortho_config<F>(attrs: &[Attribute], mut f: F) -> syn::Result<()>
 where
@@ -44,7 +43,6 @@
     Ok(())
 }
 
-=======
 /// Extracts `#[ortho_config(...)]` metadata applied to a struct.
 ///
 /// Only the `prefix` key is currently recognised. Unknown keys are
@@ -55,7 +53,6 @@
 ///
 /// Used internally by the derive macro to extract configuration metadata
 /// from struct-level attributes.
->>>>>>> c035bd4e
 pub(crate) fn parse_struct_attrs(attrs: &[Attribute]) -> Result<StructAttrs, syn::Error> {
     let mut out = StructAttrs::default();
     parse_ortho_config(attrs, |meta| {
@@ -131,20 +128,12 @@
     Ok(out)
 }
 
-<<<<<<< HEAD
 /// Returns the generic parameter if `ty` is the provided wrapper.
 ///
 /// The check is shallow: it inspects only the outermost path and supports
 /// common fully-qualified forms like `std::option::Option<T>`. The function is
 /// not recursive.
 fn type_inner<'a>(ty: &'a Type, wrapper: &str) -> Option<&'a Type> {
-=======
-/// Returns the inner type `T` if `ty` is `Option<T>`.
-///
-/// This is used internally by the derive macro to wrap CLI fields in an
-/// `Option<T>` only when they are not already optional.
-pub(crate) fn option_inner(ty: &Type) -> Option<&Type> {
->>>>>>> c035bd4e
     if let Type::Path(p) = ty {
         let segs: Vec<_> = p
             .path
@@ -175,7 +164,6 @@
     None
 }
 
-<<<<<<< HEAD
 /// Returns the inner type if `ty` is `Option<T>`.
 ///
 /// This uses [`type_inner`], which is **not recursive**. It only inspects the
@@ -184,12 +172,10 @@
     type_inner(ty, "Option")
 }
 
-=======
 /// Extracts the element type `T` if `ty` is `Vec<T>`.
 ///
 /// Used internally by the derive macro to identify vector fields that
 /// require special append merge logic.
->>>>>>> c035bd4e
 pub(crate) fn vec_inner(ty: &Type) -> Option<&Type> {
     type_inner(ty, "Vec")
 }
