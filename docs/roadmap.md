# Roadmap

The following is a proposed roadmap for the remaining work on **OrthoConfig**,
distilled from the design documents and a comparison with the current
repository implementation. Each item summarises an outstanding task and
references the relevant design guidance.

- [x] **Add a dedicated error for missing required values**

  - [x] Introduce a `MissingRequiredValues` variant to `OrthoError` and update
    the derive macro to check for missing required fields before
    deserialization.
    [[Improved Error Message Design](improved-error-message-design.md)]

  - [x] Aggregate all missing fields, then generate a single, user‑friendly
    error message listing each missing path and showing how to supply it via
    CLI flags, environment variables and file entries.
    [[Improved Error Message Design](improved-error-message-design.md)]

  - [x] Write unit and `trybuild` tests to ensure the new error behaves
    correctly.
    [[Improved Error Message Design](improved-error-message-design.md)]

- [x] **Implement comma‑separated list parsing for environment variables**

  - [x] Update the env provider or derive macro to accept comma‑separated values
    for array fields, allowing syntax such as `DDLINT_RULES=A,B,C`.
    [[DDLint Gap Analysis](ddlint-gap-analysis.md)]

  - [x] Ensure consistent handling of list values across environment variables,
    CLI arguments and configuration files.

- [x] **Add configuration inheritance (extends)**

  - [x] Design and implement an `extends` key for configuration files, so a
    config can inherit from a base file, with current settings overriding those
    from the base. [[DDLint Gap Analysis](ddlint-gap-analysis.md)]

  - [x] Define the layering semantics (base file → extended file → env → CLI)
    and update the loader accordingly.

  - [x] Document how inheritance interacts with prefixes and subcommand
    namespaces.

- [x] **Refine subcommand merging behaviour**

  - [x] Simplify `load_and_merge` for subcommands to merge CLI‑provided values
    over file/env defaults without requiring all fields to exist in the
    lower‑precedence layers.
    [[Subcommand Refinements](subcommand-refinements.md)]

  - [x] Remove the need for workarounds such as `load_with_reference_fallback`
    in client applications by ensuring missing required values can be satisfied
    by the already‑parsed CLI struct.
    [[Subcommand Refinements](subcommand-refinements.md)]

  - [x] Remove `load_subcommand_config` and its `_for` variant in favour of a
    unified `load_and_merge` API (completed in v0.5.0).

- [x] **Finish `clap` integration in the derive macro**

<<<<<<< HEAD
  - [x] Generate a hidden `clap::Parser` struct that automatically derives long
    and short option names from field names (underscores → hyphens) unless
    overridden via `#[ortho_config(cli_long = "…")]`. [[Design](design.md)]
=======
  - [x] Generate a hidden `clap::Parser` struct that automatically derives
      long and short option names from field names (underscores → hyphens)
      unless overridden via `#[ortho_config(cli_long = "…")]`.
      [[Design](design.md)]
>>>>>>> 449e45ac

  - [x] Ensure the macro sets appropriate `#[clap(long, short)]` attributes and
    respects default values specified in struct attributes.

  - [x] Confirm that CLI arguments override environment variables and file
    values in the correct order. [[Design](design.md)]

- [x] **Improve merging and error reporting when combining CLI and
  configuration sources**

  - [x] Distinguish between values explicitly provided on the command line and
    those left as `None` so that default values from env/file are not
    incorrectly overridden.
    [[Clap Dispatch](clap-dispatch-and-ortho-config-integration.md)]

  - [x] Aggregate errors from `clap` parsing, file loading and environment
    deserialization into a coherent `OrthoError` chain.
    [[Clap Dispatch](clap-dispatch-and-ortho-config-integration.md)]

  - [x] Consider interactions with `#[clap(flatten)]` and nested argument
    structs to ensure predictable behaviour.
    [[Clap Dispatch](clap-dispatch-and-ortho-config-integration.md)]

- [x] **Enhance documentation and examples**

  - [x] Expand user and developer documentation to cover new features such as
    extends, comma‑separated lists, dynamic tables and ignore patterns.
    [[Design](design.md)]

  - [x] Provide worked examples demonstrating how to rename the config path
    flag, how to use subcommand defaults via the `cmds` namespace, and how to
    interpret improved error messages.

- [x] **Support custom option names for the configuration path**

  - [x] Allow renaming of the auto‑generated `--config-path` flag and its
    environment variable (e.g. to `--config`) via an attribute on the
    configuration struct. [[DDLint Gap Analysis](ddlint-gap-analysis.md)]

  - [x] Update documentation and examples to illustrate this override.

- [x] **Enable dynamic tables for arbitrary keys**

  - [x] Accept map types (e.g. `BTreeMap<String, RuleConfig>`) in configuration
    structs to support dynamic rule tables such as `[rules.consistent-casing]`.
    [[DDLint Gap Analysis](ddlint-gap-analysis.md)]

  - [x] Ensure these maps deserialize correctly from files, environment
    variables and CLI.

- [x] **Implement ignore‑pattern list handling**

  - [x] Provide support for ignore pattern lists using comma‑separated
    environment variables and CLI flags.
    [[DDLint Gap Analysis](ddlint-gap-analysis.md)]

  - [x] Document the precedence rules and the relationship to defaults (e.g.
    `[".git/", "build/", "target/"]`).

- [ ] **Reduce error payload size** (target: v0.4.0)

  - [x] Wrap expansive error variants in `Arc` to shrink `Result` sizes and
    eliminate the need for `#[expect(clippy::result_large_err)]`.
    - Link: <https://github.com/leynos/ortho-config/issues/>
    - Done when:
      - Public `Result<_, OrthoError>` signatures use `Arc` (via the
        alias `OrthoResult<T>`).
      - All `#[expect(clippy::result_large_err)]` are removed or scoped to
        private internals with a rationale.

- [ ] **Address future enhancements**

  - [ ] Explore asynchronous loading of configuration files and environment
    variables for applications that need non‑blocking startup.
    [[Design](design.md#7-future-work)]

  - [ ] Provide an API for registering custom `figment` providers (e.g. secrets
    managers or remote key‑value stores). [[Design](design.md#7-future-work)]

  - [ ] Investigate live reloading of configuration when files change,
    acknowledging that this lies outside the initial scope but is part of the
    long‑term vision. [[Design](design.md#7-future-work)]

These items collectively define a coherent roadmap for advancing OrthoConfig
toward the capabilities described in the design documents and bridging the gaps
observed in the current implementation.<|MERGE_RESOLUTION|>--- conflicted
+++ resolved
@@ -59,16 +59,9 @@
 
 - [x] **Finish `clap` integration in the derive macro**
 
-<<<<<<< HEAD
   - [x] Generate a hidden `clap::Parser` struct that automatically derives long
     and short option names from field names (underscores → hyphens) unless
     overridden via `#[ortho_config(cli_long = "…")]`. [[Design](design.md)]
-=======
-  - [x] Generate a hidden `clap::Parser` struct that automatically derives
-      long and short option names from field names (underscores → hyphens)
-      unless overridden via `#[ortho_config(cli_long = "…")]`.
-      [[Design](design.md)]
->>>>>>> 449e45ac
 
   - [x] Ensure the macro sets appropriate `#[clap(long, short)]` attributes and
     respects default values specified in struct attributes.
