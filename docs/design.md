# Design Document: The `OrthoConfig` Crate

## 1. Motivation & Vision

**1.1. The Problem:** Rust application configuration is powerful but
fragmented. Developers typically hand-roll solutions by combining `clap` for
CLI, `serde` for deserialization, and `figment` or `config-rs` for layered
file/environment loading. This process involves significant boilerplate, manual
mapping of disparate naming conventions (e.g., `--kebab-case` vs.
`SNAKE_CASE`), and complex merge logic, all of which must be recreated for each
new project.

**1.2. The Vision:** `OrthoConfig` will provide a "batteries-included"
configuration solution inspired by the developer experience of tools like
`esbuild`. By using a single `derive` macro, developers will define their
configuration *once* in a plain Rust struct. The crate will then handle the
entire lifecycle of parsing, layering, merging, and deserializing from
command-line arguments, environment variables, and configuration files.

**1.3. Foreseen Benefits:**

- **For End-Users (of the application):** A consistent and predictable
  configuration experience. They can use the most convenient method (CLI, env,
  file) to configure the application, and the rules of precedence will be clear
  and unambiguous.
- **For Developers (using `OrthoConfig`):** A dramatic reduction in boilerplate
  and cognitive load. It abstracts away the tedious integration details,
  allowing developers to focus on their application's logic rather than
  configuration plumbing. This will lead to faster development, fewer bugs, and
  improved maintainability.

## 2. Core Principles & Goals

The implementation must adhere to the following principles:

- **Convention over Configuration:** The crate should have sensible defaults for
  everything: CLI flag names, environment variable names, file discovery paths,
  and merge strategies. The user should only need to add attributes for
  exceptional cases.
- **Ergonomic API:** The primary user-facing API will be a single procedural
  macro, `#[derive(OrthoConfig)]`. All functionality should flow from this.
- **Transparency:** While the crate abstracts complexity, it must not be a black
  box. Error messages must be rich, informative, and clearly attribute issues
  to their original source (e.g., "Error in `config.toml` at line 5: invalid
  type for `port`").
- **Performance:** The configuration process happens once at startup, so raw
  performance is secondary to correctness and developer experience. However,
  the implementation should be reasonably efficient and avoid unnecessary
  allocations or processing.

## 3. High-Level Architecture

The crate will be composed of three main parts:

1. **Procedural Macro (`ortho_config_macros`):** The `#[derive(OrthoConfig)]`
   macro. It will be responsible for parsing the user's struct definition and
   its attributes, then generating the necessary code.
2. **Core Crate (`ortho_config`):** The runtime component. It will contain the
   `OrthoConfig` trait, the core loading and merging logic, error types, and
   necessary helper functions.
3. **Dependencies:** It will be built upon the shoulders of established
   community crates: `clap`, `figment`, `serde`, and `syn`/`quote`.

The primary data flow for a user calling `AppConfig::load()` will be:

1. The call invokes the `load` method on the `OrthoConfig` trait, implemented by
   the derive macro.
2. The implementation first uses `clap` to parse command-line arguments into a
   temporary, partial `clap`-specific struct.
3. It then constructs a `figment` instance, adding providers in reverse order of
   precedence:
   - **Defaults Provider:** A struct containing default values defined in
    `#[ortho_config(default = …)]`.
   - **File Provider:** A `Toml` (or other format) provider that discovers and
     loads the configuration file.
   - **Environment Provider:** An `Env` provider configured with the correct
     prefix and key-mapping rules.

   - **CLI Provider:** The `clap`-parsed arguments are serialized into a
     `figment` provider and merged last. Fields left as `None` are removed
     before merging so that environment or file defaults remain untouched. This
     serialization step relies on `serde_json` and introduces a small overhead;
     if configuration loading becomes a hotspot, benchmark to evaluate a more
     direct approach. A helper, `sanitized_provider`, wraps sanitization and
     provider construction to avoid repeating the pattern. Empty objects are
     pruned during sanitization, ensuring that `#[clap(flatten)]` groups with
     no CLI overrides do not wipe out defaults from files or environment
     variables.

4. `figment`'s `extract()` method is called to deserialize the merged
   configuration into the user's `AppConfig` struct.
5. Array merging logic is applied post-deserialization if the "append" strategy
   is used.
6. The result, either `Ok(AppConfig)` or `Err(OrthoError)`, is returned.

### CLI and Configuration Merge Flow

```mermaid
flowchart TD
    CLI[CLI Arguments]
    Flattened[Flattened Groups]
    Prune[Prune Empty Objects]
    Config[Config File/Env]
    Merge[Merged Config]
    Error[OrthoError::Merge on Failure]

    CLI --> Flattened
    Flattened --> Prune
    Prune --> Merge
    Config --> Merge
    Merge -->|Success| Merged
    Merge -->|Failure| Error
```

```mermaid
erDiagram
    CLI_ARGS ||--o{ FLATTENED_GROUPS : contains
    FLATTENED_GROUPS ||--o| CONFIG : merged_into
    CONFIG ||--o| MERGED_CONFIG : produces
    MERGED_CONFIG ||--o| ORTHOERROR : error_on_failure
```

## 4. Component Deep Dive

### 4.1. The `OrthoConfig` Trait

This defines the public API. It will be simple:

```rust
// in ortho_config/src/lib.rs

pub use ortho_config_macros::OrthoConfig;

pub trait OrthoConfig: Sized + serde::de::DeserializeOwned {
    /// Loads, merges, and deserializes configuration from all available
    /// sources according to predefined precedence rules.
    fn load() -> Result<Self, OrthoError>;
    
    // Potentially add other methods in the future, e.g.,
    // fn load_from(path: &Path) -> Result<Self, OrthoError>;
}
```

### 4.2. The `#[derive(OrthoConfig)]` Macro

This is the most complex component. It needs to perform the following using
`syn` and `quote`:

1. **Parse Attributes:** Define `#[ortho_config(...)]` attributes for both
   struct-level (e.g., `prefix`, `file_name`) and field-level (e.g.,
   `cli_long`, `env`, `default`, `merge_strategy`). A small helper named
   `parse_ortho_config` walks all attributes once and delegates each nested
   meta item to a callback. Both struct- and field-level parsers call this
   helper, so the iteration logic is not duplicated. The inner type extraction
   uses a generic `type_inner` function that accepts the wrapper name, with
   thin wrappers such as `option_inner` forwarding to it. The matcher focuses
   on the final path segments, so crate-relative forms like
   `crate::option::Option<T>` are recognized.
2. **Generate a `clap`-aware Struct:** In the generated code, create a hidden
   struct derived from `clap::Parser`. Its fields should correspond to the main
   struct's fields but be wrapped in `Option<T>` to capture only user-provided
   values. The macro translates `#[ortho_config(cli_long="…")]` and
   `#[ortho_config(cli_short='x')]` attributes into `#[arg(long=…, short=…)]`
   on this struct. When these attributes are absent, long names are derived
   automatically from the field name using `kebab-case` and short names default
   to the field's first character. If the short letter is already used, the
   macro tries the upper-case variant. A further collision triggers a compile
   error and requires the user to supply `cli_short`. Short flags must be ASCII
   alphanumeric and cannot reuse clap's `-h` or `-V`. Long flags must contain
   only ASCII alphanumeric characters plus `-` or `_` and may not be `help` or
   `version`.
3. **Generate `impl OrthoConfig for UserStruct`:**
   - This block contains the `load_from_iter` method used by the `load`
     convenience function.
   - The generated loader performs the architectural flow described in section
     3, parsing the CLI into the hidden struct before layering file and
     environment sources.
   - It dynamically generates the `figment` profile based on parsed attributes.
     For example, it uses the `prefix` attribute for
     `figment::providers::Env::prefixed(…)`.

### 4.3. Orthographic Name Mapping

The macro must enforce naming conventions automatically.

- **Struct Field to CLI Flag:** A field `listen_port` should automatically
  become `--listen-port` unless overridden by
  `#[ortho_config(cli_long = "…")]`. This involves converting `snake_case` to
  `kebab-case`.
- **Struct Field to Env Var:** A field `listen_port` within a struct with
  `#[ortho_config(prefix = "MY_APP")]` should become `MY_APP_LISTEN_PORT`.
  Nested structs (e.g., `database.url`) should become `MY_APP_DATABASE__URL`
  (using a configurable delimiter). This involves converting `snake_case` to
  `UPPER_SNAKE_CASE`.
- **Struct Field to File Key:** This is handled by `serde` and `figment`. By
  default, `serde` expects file keys to match Rust field names (`snake_case`).
  We can consider adding a struct-level attribute
  `#[ortho_config(rename_all = "kebab-case")]` which would pass the
  corresponding `#[serde(rename_all = "…")]` attribute to the user's struct.

### 4.4. Array (`Vec<T>`) Merging

This is a key user-experience feature.

- **`merge_strategy = "append"` (Default):** The generated `load()` function
  cannot simply use `figment::extract()` when merging arrays. It must:
  1. Create separate `figment` instances for each source layer (File, Env, CLI).
  2. Extract the `Vec<T>` field from each layer individually, ignoring errors if
     the field is absent.
  3. Concatenate the resulting `Vec`s in the correct order (File -> Env -> CLI).
  4. Create a final "override" `figment` provider containing only the merged
     `Vec`.
  5. Merge this override provider on top of the main `figment` instance before
     calling `extract()` on the final result. This ensures the combined `Vec`
     is present for deserialization.

### 4.5. Error Handling

A custom, comprehensive error enum is non-negotiable for a good user experience.

```rust
// in ortho_config/src/error.rs

use thiserror::Error;

/// Wraps multiple configuration errors and implements [`Display`].
pub struct AggregatedErrors(pub Vec<OrthoError>);

impl std::fmt::Display for AggregatedErrors {
    fn fmt(&self, f: &mut std::fmt::Formatter<'_>) -> std::fmt::Result {
        for (i, err) in self.0.iter().enumerate() {
            if i > 0 {
                writeln!(f)?;
            }
            write!(f, "{}: {err}", i + 1)?;
        }
        Ok(())
    }
}

#[derive(Debug, Error)]
pub enum OrthoError {
    #[error("Failed to parse command-line arguments: {0}")]
    CliParsing(#[from] Box<clap::Error>),

    #[error("Configuration file error in '{path}': {source}")]
    File {
        path: std::path::PathBuf,
        #[source]
        source: Box<dyn std::error::Error + Send + Sync>, // Wraps IO, TOML parsing errors
    },

    #[error("Failed to gather configuration: {0}")]
    Gathering(#[from] Box<figment::Error>),

    #[error("Failed to merge CLI with configuration: {source}")]
    Merge { #[source] source: Box<figment::Error> },

    #[error("multiple configuration errors:\n{0}")]
    Aggregate(Box<AggregatedErrors>),

    // More specific errors as needed
    #[error("Validation failed for '{key}': {message}")]
    Validation {
        key: String,
        message: String,
    },
}
```

The implementation must be careful to wrap errors from `clap`, `figment`, and
file IO into this enum, adding contextual information (like file paths) where
possible. `Gathering` covers failures while sourcing defaults from files or the
environment. When CLI values are overlaid onto those defaults, any merge or
deserialization failures map to `Merge`.

### 4.6. Configuration File Discovery

On Unix-like systems and Redox, the crate uses the `xdg` crate to locate
configuration directories. It respects `XDG_CONFIG_HOME` and falls back to
`$HOME/.config` when the variable is unset.

On Windows and other platforms, the `directories` crate provides the standard
paths for configuration files. On Windows this uses the Known Folder API and
resolves to `%APPDATA%` (a.k.a. `FOLDERID_RoamingAppData`) and `%LOCALAPPDATA%`
(`FOLDERID_LocalAppData`). The crate does not consult `XDG_CONFIG_HOME` at all.

Support for `XDG_CONFIG_HOME` on Windows could be added later using
`directories` to mimic the XDG specification.

### 4.7. Comma-Separated Environment Lists

Environment variables often provide simple comma-separated strings for lists.
The crate introduces a `CsvEnv` provider that wraps `figment::providers::Env`
and converts comma-separated values into arrays unless the value already
resembles structured data. This preserves JSON syntax while allowing variables
like `DDLINT_RULES=A,B,C` to deserialize as `["A", "B", "C"]`. Values
containing literal commas must be wrapped in quotes or brackets to avoid being
split. The derive macro now uses `CsvEnv` instead of `Env` so list handling is
consistent across files, environment, and CLI inputs.

### 4.8. Configuration Inheritance

Some projects require a base configuration that can be extended by other files.
A configuration file may specify an `extends` key whose value is a relative or
absolute path to another file. When present, the loader first loads the
referenced file and then merges the current file over it. The path is resolved
relative to the file containing the `extends` key. The loader detects cycles
and reports a `CyclicExtends` error listing the chain of files.

Precedence across all sources becomes:

1. Base file specified via `extends`
2. The extending file itself
3. Environment variables
4. Command‑line arguments

Prefixes and subcommand namespaces are applied at each layer just as they would
be without inheritance.

### 4.9. Improved Subcommand Merging

Earlier versions extracted subcommand defaults before applying CLI overrides.
Missing required fields in `[cmds.<name>]` caused deserialization failures even
when the CLI supplied those values. The revised implementation builds the
`Figment` from file and environment sources first, then merges the already
parsed CLI struct before extraction. This ensures that required CLI arguments
fulfil missing defaults and eliminates workarounds like
`load_with_reference_fallback`. The legacy `load_subcommand_config` helpers
were removed in v0.5.0.

<<<<<<< HEAD
A helper trait, SubcmdConfigMerge, provides a default load_and_merge method for
subcommand structs. It borrows self to avoid unnecessary cloning and removes
the need for repetitive implementation blocks across subcommands.

Import it with:

```rust
use ortho_config::SubcmdConfigMerge;
=======
The sequence below shows how subcommand defaults are gathered and how gathering
errors propagate to the caller.

```mermaid
sequenceDiagram
  autonumber
  actor CLI as CLI
  participant SC as Subcommand Loader
  participant Fig as figment::Figment
  participant Err as OrthoError

  CLI->>SC: load_subcommand_config<T>()
  SC->>Fig: extract::<T>()
  alt Success
    Fig-->>SC: T
    SC-->>CLI: T
  else Gathering error
    Fig-->>SC: figment::Error
    SC->>Err: OrthoError::gathering(figment::Error)
    Err-->>SC: OrthoError::Gathering
    SC-->>CLI: Err(OrthoError::Gathering)
  end
>>>>>>> abaa4ee7
```

### 4.10. Dynamic rule tables

Configuration structures may include map fields such as
`BTreeMap<String, RuleCfg>` to support dynamic tables where the keys are not
known at compile time. The loader deserializes any sub-table beneath the map
key and preserves unknown rule names. This allows applications to accept
arbitrary rule configurations like `[rules.consistent-casing]` without
additional code. Entries may originate from files, environment variables or CLI
flags and follow the usual precedence rules.

### 4.11. Ignore pattern lists

Vector fields such as `ignore_patterns` can be populated from comma-separated
environment variables and CLI flags. Values are merged using the `append` merge
strategy so that patterns from configuration files are extended by environment
variables and finally CLI arguments. Whitespace is trimmed and duplicates are
preserved.

### 4.12. Renaming the configuration path flag

The derive macro exposes the generated `config_path` field, allowing projects
to rename the hidden `--config-path` flag by defining their own field with a
`cli_long` attribute. The associated environment variable remains `CONFIG_PATH`.

## 5. Dependency Strategy

- **`ortho_config_macros`:**
  - `syn`: To parse Rust code and attributes.
  - `quote`: To generate Rust code.
  - `proc-macro2`: For improved procedural macro APIs.
- **`ortho_config` (Core):**
  - `clap`: For CLI parsing. Choose a version with the `derive` feature.
  - `figment`: As the core layering engine.
  - `serde`: For serialization/deserialization.
  - `serde_json`: For manipulating configuration when pruning `None` CLI
    values.
  - `toml`, `figment-json5`, `json5`, `serde_yaml`: As optional feature-gated
    dependencies for different file formats. `toml` should be a default
    feature. The `json5` feature uses `figment-json5` and `json5` to parse
    `.json` and `.json5` files and relies on `serde_json` for validation.
    Loading these formats without enabling `json5` should produce an error, so
    users aren't surprised by silent TOML parsing.
  - `thiserror`: For ergonomic error type definitions.

## 6. Implementation Roadmap

1. **V0.1 (Scaffolding):**

   - Set up the workspace with the two crates.
   - Define the `OrthoConfig` trait and `OrthoError` enum.
   - Create a basic derive macro that implements `OrthoConfig` with an empty
     `load` method.

2. **V0.2 (Core Layering):**

   - Implement the `load` method using `figment` to layer hardcoded TOML file
     and environment sources.
   - Implement `snake_case` to `UPPER_SNAKE_CASE` mapping for the `Env`
     provider.
   - Ensure basic deserialization works.

3. **V0.3 (`clap` Integration):**

   - Add `clap` as a dependency.
   - Update the derive macro to generate the hidden `clap`-aware struct.
   - Integrate the parsed CLI arguments as the highest-precedence `figment`
     layer.
   - Implement `snake_case` to `kebab-case` mapping for CLI flag generation.

4. **V0.4 (Attribute Handling):**

   - Flesh out the attribute parsing logic in the macro for `prefix`, `default`,
     `cli_long`, etc.
   - Make the generated code respect these attributes.

5. **V0.5 (Advanced Features & Polish):**

   - Implement the `merge_strategy = "append"` logic for `Vec<T>`.
   - Refine error messages to be maximally helpful.
   - Add extensive documentation and examples.
   - Feature-gate the file format support (`json5`, `yaml`).

## 7. Future Work

- **Async Support:** A version of `load` that uses non-blocking IO.
- **Custom Sources:** An API for users to add their own `figment` providers
  (e.g., from a database or a remote service like Vault).
- **Live Reloading:** A mechanism to watch configuration files for changes and
  reload the configuration at runtime.

This design provides a clear path forward for implementing `OrthoConfig`. By
building on a solid foundation of existing crates and focusing on the developer
experience, we can create a highly valuable addition to the Rust ecosystem.<|MERGE_RESOLUTION|>--- conflicted
+++ resolved
@@ -329,7 +329,6 @@
 `load_with_reference_fallback`. The legacy `load_subcommand_config` helpers
 were removed in v0.5.0.
 
-<<<<<<< HEAD
 A helper trait, SubcmdConfigMerge, provides a default load_and_merge method for
 subcommand structs. It borrows self to avoid unnecessary cloning and removes
 the need for repetitive implementation blocks across subcommands.
@@ -338,7 +337,8 @@
 
 ```rust
 use ortho_config::SubcmdConfigMerge;
-=======
+```
+
 The sequence below shows how subcommand defaults are gathered and how gathering
 errors propagate to the caller.
 
@@ -361,8 +361,6 @@
     Err-->>SC: OrthoError::Gathering
     SC-->>CLI: Err(OrthoError::Gathering)
   end
->>>>>>> abaa4ee7
-```
 
 ### 4.10. Dynamic rule tables
 
