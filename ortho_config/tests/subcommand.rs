--- conflicted
+++ resolved
@@ -61,7 +61,6 @@
     });
 }
 
-<<<<<<< HEAD
 #[derive(Debug, Deserialize, OrthoConfig, Default, PartialEq)]
 #[allow(non_snake_case)]
 #[ortho_config(prefix = "APP_")]
@@ -76,7 +75,10 @@
         j.set_env("APP_CMDS_TEST_FOO", "env");
         let cfg: PrefixedCfg = load_subcommand_config_for("test").expect("load");
         assert_eq!(cfg.foo.as_deref(), Some("env"));
-=======
+        Ok(())
+    });
+}
+
 #[cfg(feature = "yaml")]
 #[test]
 fn loads_yaml_file() {
@@ -84,7 +86,6 @@
         j.create_file(".app.yml", "cmds:\n  test:\n    foo: yaml")?;
         let cfg: CmdCfg = load_subcommand_config("APP_", "test").expect("load");
         assert_eq!(cfg.foo.as_deref(), Some("yaml"));
->>>>>>> f7524ef4
         Ok(())
     });
 }