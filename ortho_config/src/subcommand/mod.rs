--- conflicted
+++ resolved
@@ -40,102 +40,6 @@
     Ok(fig)
 }
 
-<<<<<<< HEAD
-/// Loads configuration for a specific subcommand from files and environment
-/// variables.
-///
-/// Searches for configuration files using the provided prefix, loads the
-/// `[cmds.<name>]` section from each file, and merges them. Then overlays
-/// environment variables prefixed with `<PREFIX>CMDS_<NAME>_` (case-insensitive,
-/// double underscore for nesting). Values from environment variables override
-/// those from files.
-///
-/// # Errors
-///
-/// Returns [`OrthoError::Gathering`] if configuration files cannot be loaded or
-/// if deserialization fails.
-///
-/// # Deprecated
-///
-/// Use [`load_and_merge_subcommand`] or
-/// [`load_and_merge_subcommand_for`] instead to load defaults and apply CLI
-/// overrides in one step. Planned removal: v0.4.0 (see the project roadmap).
-#[deprecated(
-    since = "0.3.0",
-    note = "use `load_and_merge_subcommand` or `load_and_merge_subcommand_for` instead; removed in v0.4.0"
-)]
-pub fn load_subcommand_config<T>(prefix: &Prefix, name: &CmdName) -> Result<T, OrthoError>
-where
-    T: DeserializeOwned + Default,
-{
-    let paths = candidate_paths(prefix);
-    let mut fig = load_from_files(&paths, name)?;
-
-    let env_name = name.env_key();
-    let env_prefix = format!("{}CMDS_{env_name}_", prefix.raw());
-    let env_provider = Env::prefixed(&env_prefix).map(to_uncased).split("__");
-    fig = fig.merge(env_provider);
-
-    // Extraction only gathers defaults, so map failures accordingly.
-    fig.extract().map_err(OrthoError::gathering)
-}
-
-/// Loads configuration defaults for a subcommand using the prefix defined by the
-/// type.
-///
-/// The prefix is provided by [`OrthoConfig::prefix`]. If the struct does not
-/// specify `#[ortho_config(prefix = "...")]`, the default empty prefix is used.
-/// This function loads `[cmds.<name>]` sections from configuration files and
-/// overlays environment variables prefixed with `<PREFIX>CMDS_<NAME>_`,
-/// returning the merged configuration as type `T`.
-///
-/// # Errors
-///
-/// Returns [`OrthoError::Gathering`] if configuration files cannot be loaded or
-/// if deserialization fails.
-///
-/// # Examples
-///
-/// ```rust,ignore
-/// use ortho_config::subcommand::{CmdName, load_subcommand_config_for};
-/// #[derive(clap::Parser, serde::Serialize, serde::Deserialize, Default)]
-/// struct MySubcommandConfig;
-/// impl ortho_config::OrthoConfig for MySubcommandConfig {
-///     fn load_and_merge(&self) -> Result<Self, ortho_config::OrthoError> where Self: serde::Serialize { todo!() }
-///     fn load() -> Result<Self, ortho_config::OrthoError> { todo!() }
-///     fn prefix() -> &'static str { "" }
-/// }
-/// # fn main() -> Result<(), ortho_config::OrthoError> {
-/// let config = load_subcommand_config_for::<MySubcommandConfig>(&CmdName::new("serve"))?;
-/// # let _ = config;
-/// # Ok(())
-/// # }
-/// ```
-///
-/// # Deprecated
-///
-/// This function is deprecated. Use
-/// [`load_and_merge_subcommand_for`](crate::load_and_merge_subcommand_for)
-/// instead. Planned removal: v0.4.0 (see the project roadmap).
-#[deprecated(
-    since = "0.3.0",
-    note = "use `load_and_merge_subcommand_for` instead; removed in v0.4.0"
-)]
-pub fn load_subcommand_config_for<T>(name: &CmdName) -> Result<T, OrthoError>
-where
-    T: crate::OrthoConfig + Default,
-{
-    // FIXME: Remove once `load_subcommand_config` is deleted in v0.4.0 (see
-    // docs/roadmap.md).
-    #[expect(
-        deprecated,
-        reason = "delegates to deprecated helper during transition"
-    )]
-    load_subcommand_config(&Prefix::new(T::prefix()), name)
-}
-
-=======
->>>>>>> bbe56541
 /// Loads defaults for a subcommand and merges CLI-provided values over them.
 ///
 /// This convenience function loads default configuration from files and
